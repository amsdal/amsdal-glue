from collections.abc import Callable
from typing import Any

from amsdal_glue_core.common.data_models.constraints import BaseConstraint
from amsdal_glue_core.common.data_models.constraints import CheckConstraint
from amsdal_glue_core.common.data_models.constraints import ForeignKeySchema
from amsdal_glue_core.common.data_models.constraints import PrimaryKeyConstraint
from amsdal_glue_core.common.data_models.constraints import UniqueConstraint
from amsdal_glue_core.common.data_models.indexes import IndexSchema
from amsdal_glue_core.common.data_models.schema import PropertySchema
from amsdal_glue_core.common.data_models.schema import Schema
from amsdal_glue_core.common.data_models.schema import SchemaReference
from amsdal_glue_core.common.operations.mutations.schema import AddConstraint
from amsdal_glue_core.common.operations.mutations.schema import AddIndex
from amsdal_glue_core.common.operations.mutations.schema import AddProperty
from amsdal_glue_core.common.operations.mutations.schema import DeleteConstraint
from amsdal_glue_core.common.operations.mutations.schema import DeleteIndex
from amsdal_glue_core.common.operations.mutations.schema import DeleteProperty
from amsdal_glue_core.common.operations.mutations.schema import DeleteSchema
from amsdal_glue_core.common.operations.mutations.schema import RegisterSchema
from amsdal_glue_core.common.operations.mutations.schema import RenameProperty
from amsdal_glue_core.common.operations.mutations.schema import RenameSchema
from amsdal_glue_core.common.operations.mutations.schema import SchemaMutation
from amsdal_glue_core.common.operations.mutations.schema import UpdateProperty

from amsdal_glue_connections.sql.sql_builders.operator_constructor import repr_operator_constructor
from amsdal_glue_connections.sql.sql_builders.query_builder import build_where


def build_schema_mutation(  # noqa: C901, PLR0911
    mutation: SchemaMutation,
    type_transform: Callable[[Any], str],
) -> list[str]:
    if isinstance(mutation, RegisterSchema):
        return [
            build_create_table(mutation.schema, type_transform=type_transform),
            *build_create_indexes(mutation.schema.name, mutation.schema.indexes or []),
        ]

    if isinstance(mutation, DeleteSchema):
        return [
            build_drop_table(mutation.schema_reference),
        ]

    if isinstance(mutation, RenameSchema):
        return [
            build_rename_table(mutation.schema_reference, mutation.new_schema_name),
        ]

    if isinstance(mutation, AddProperty):
        return [
            build_add_column(mutation.schema_reference, mutation.property, type_transform=type_transform),
        ]

    if isinstance(mutation, DeleteProperty):
        return [
            build_drop_column(mutation.schema_reference, mutation.property_name),
        ]

    if isinstance(mutation, RenameProperty):
        return [
            build_rename_column(mutation.schema_reference, mutation.old_name, mutation.new_name),
        ]

    if isinstance(mutation, UpdateProperty):
        return [
            build_update_column(mutation.schema_reference, mutation.property, type_transform=type_transform),
        ]

    if isinstance(mutation, AddConstraint):
        return [
            build_full_constraint_stmt(mutation.schema_reference, mutation.constraint),
        ]

    if isinstance(mutation, DeleteConstraint):
        return [
            build_drop_constraint(mutation.schema_reference, mutation.constraint_name),
        ]

    if isinstance(mutation, AddIndex):
        return [
            build_index(mutation.schema_reference.name, mutation.index),
        ]

    if isinstance(mutation, DeleteIndex):
        return [
            build_drop_index(mutation.schema_reference, mutation.index_name),
        ]

    msg = f'Unsupported schema mutation: {type(mutation)}'
    raise ValueError(msg)


def build_create_table(schema: Schema, type_transform: Callable[[Any], str]) -> str:
    if schema.extends is not None:
        msg = f'Unsupported nested schemas: {schema.extends}'
        raise ValueError(msg)

    _constraint_stmts = []

    for _constraint in schema.constraints or []:
        _constraint_stmt = build_constraint(_constraint)
        _constraint_stmts.append(_constraint_stmt)

    stmt = f'CREATE TABLE {schema.name} ('
    stmt += ', '.join(build_column(column, type_transform=type_transform) for column in schema.properties)

    if _constraint_stmts:
        stmt += ', '
        stmt += ', '.join(_constraint_stmts)

    stmt += ')'

    return stmt


def build_create_indexes(schema_name: str, indexes: list[IndexSchema]) -> list[str]:
    return [build_index(schema_name, index) for index in indexes]


def build_index(schema_name: str, index: IndexSchema) -> str:
    _index = f'CREATE INDEX {index.name} ON {schema_name} ({", ".join(index.fields)})'

    if index.condition:
        where, _ = build_where(index.condition, operator_constructor=repr_operator_constructor)
        _index += f' WHERE {where}'

    return _index


def build_constraint(constraint: BaseConstraint) -> str:
    if isinstance(constraint, PrimaryKeyConstraint):
        return f'CONSTRAINT {constraint.name} ' f'PRIMARY KEY ({", ".join(constraint.fields)}) '
    if isinstance(constraint, ForeignKeySchema):
        return (
            f'CONSTRAINT {constraint.name} '
            f'FOREIGN KEY ({", ".join(constraint.fields)}) '
            f'REFERENCES {constraint.reference_schema.name} ({", ".join(constraint.reference_fields)})'
        )
    if isinstance(constraint, UniqueConstraint):
        return f'CONSTRAINT {constraint.name} ' f'UNIQUE ({", ".join(constraint.fields)})'
    if isinstance(constraint, CheckConstraint):
        _where, _ = build_where(constraint.condition, operator_constructor=repr_operator_constructor)

        return f'CONSTRAINT {constraint.name} ' f'CHECK ({_where})'

    msg = f'Unsupported constraint: {type(constraint)}'
    raise ValueError(msg)


def build_column(column: PropertySchema, type_transform: Callable[[Any], str]) -> str:
    return f'{column.name} {type_transform(column.type)}{" NOT NULL" if column.required else ""}'


def build_drop_table(schema_reference: SchemaReference) -> str:
    return f'DROP TABLE {schema_reference.name}'


def build_rename_table(schema_reference: SchemaReference, new_schema_name: str) -> str:
    return f'ALTER TABLE {schema_reference.name} RENAME TO {new_schema_name}'


def build_add_column(
    schema_reference: SchemaReference,
    property_obj: PropertySchema,
    type_transform: Callable[[Any], str],
) -> str:
    _column = build_column(property_obj, type_transform=type_transform)
    return f'ALTER TABLE {schema_reference.name} ADD COLUMN {_column}'


def build_drop_column(schema_reference: SchemaReference, property_name: str) -> str:
    return f'ALTER TABLE {schema_reference.name} DROP COLUMN {property_name}'


def build_rename_column(schema_reference: SchemaReference, old_name: str, new_name: str) -> str:
    return f'ALTER TABLE {schema_reference.name} RENAME COLUMN {old_name} TO {new_name}'


def build_update_column(
    schema_reference: SchemaReference,
    property_obj: PropertySchema,
    type_transform: Callable[[Any], str],
) -> str:
    _column = build_column(property_obj, type_transform=type_transform)
    return f'ALTER TABLE {schema_reference.name} ALTER COLUMN {_column}'


def build_full_constraint_stmt(schema_reference: SchemaReference, constraint: BaseConstraint) -> str:  # noqa: ARG001
    msg = 'SQLite does not support adding constraints to existing tables. Recreate table instead.'
    raise NotImplementedError(msg)


<<<<<<< HEAD
def build_drop_constraint(schema_reference: SchemaReference, constraint_name: str) -> str:  # noqa: ARG001
=======
def build_drop_constraint(schema_reference: SchemaReference, constraint_name: str) -> str:
>>>>>>> c7e9fb5f
    msg = 'SQLite does not support dropping constraints from existing tables. Recreate table instead.'
    raise NotImplementedError(msg)


def build_drop_index(schema_reference: SchemaReference, index_name: str) -> str:
    return f'DROP INDEX {index_name} ON {schema_reference.name}'<|MERGE_RESOLUTION|>--- conflicted
+++ resolved
@@ -27,6 +27,7 @@
 from amsdal_glue_connections.sql.sql_builders.query_builder import build_where
 
 
+
 def build_schema_mutation(  # noqa: C901, PLR0911
     mutation: SchemaMutation,
     type_transform: Callable[[Any], str],
@@ -191,11 +192,7 @@
     raise NotImplementedError(msg)
 
 
-<<<<<<< HEAD
 def build_drop_constraint(schema_reference: SchemaReference, constraint_name: str) -> str:  # noqa: ARG001
-=======
-def build_drop_constraint(schema_reference: SchemaReference, constraint_name: str) -> str:
->>>>>>> c7e9fb5f
     msg = 'SQLite does not support dropping constraints from existing tables. Recreate table instead.'
     raise NotImplementedError(msg)
 
