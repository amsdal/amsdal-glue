from collections.abc import Callable
from typing import Any

from amsdal_glue_core.common.data_models.field_reference import FieldReference
from amsdal_glue_core.common.enums import FieldLookup
from amsdal_glue_core.common.expressions.value import Value
from amsdal_glue_core.common.operations.mutations.data import DataMutation
from amsdal_glue_core.common.operations.mutations.data import DeleteData
from amsdal_glue_core.common.operations.mutations.data import InsertData
from amsdal_glue_core.common.operations.mutations.data import UpdateData

from amsdal_glue_connections.sql.sql_builders.operator_constructor import default_operator_constructor
from amsdal_glue_connections.sql.sql_builders.query_builder import build_conditions


def build_sql_data_command(  # noqa: PLR0913
    mutation: DataMutation,
    value_placeholder: str = '?',
    field_separator: str = '__',
    table_separator: str = '.',
    operator_constructor: Callable[
        [str, FieldLookup, FieldReference | Value, str, str, str, str],
        tuple[str, list[Any]],
    ] = default_operator_constructor,
    table_quote: str = '',
    field_quote: str = '',
) -> tuple[str, list[Any]]:
    if isinstance(mutation, InsertData):
        return _build_sql_insert_data(
            mutation,
            value_placeholder,
            field_separator,
            table_separator,
            operator_constructor,
            table_quote=table_quote,
            field_quote=field_quote,
        )

    if isinstance(mutation, UpdateData):
        return _build_sql_update_data(
            mutation,
            value_placeholder,
            field_separator,
            table_separator,
            operator_constructor,
            table_quote=table_quote,
            field_quote=field_quote,
        )

    if isinstance(mutation, DeleteData):
        return _build_sql_delete_data(
            mutation,
            value_placeholder,
            field_separator,
            table_separator,
            operator_constructor,
            table_quote=table_quote,
            field_quote=field_quote,
        )

    msg = f'Unsupported command type: {type(mutation)}'
    raise NotImplementedError(msg)


def _build_sql_insert_data(  # noqa: PLR0913
    command: InsertData,
    value_placeholder: str,
    field_separator: str,  # noqa: ARG001
    table_separator: str,  # noqa: ARG001
    operator_constructor: Callable[  # noqa: ARG001
        [str, FieldLookup, FieldReference | Value, str, str, str, str],
        tuple[str, list[Any]],
    ],
    table_quote: str = '',
    field_quote: str = '',  # noqa: ARG001
) -> tuple[str, list[Any]]:
    stmt = f'INSERT INTO {table_quote}{command.schema.name}{table_quote}'

    if not command.data:
        msg = 'No data provided for insert operation'
        raise ValueError(msg)

    values: list[Any] = []

    keys = sorted({key for data in command.data for key in data.data})
    placeholders = [[value_placeholder] * len(keys)] * len(command.data)

    if command.data:
        stmt += ' ('
        stmt += ', '.join(keys)
        stmt += ') VALUES '
        stmt += ', '.join(f'({", ".join(row)})' for row in placeholders)
        values.extend(data.data.get(key) for data in command.data for key in keys)

    return stmt, values


def _build_sql_update_data(  # noqa: PLR0913
    command: UpdateData,
    value_placeholder: str,
    field_separator: str,
    table_separator: str,
    operator_constructor: Callable[
        [str, FieldLookup, FieldReference | Value, str, str, str, str],
        tuple[str, list[Any]],
    ],
    table_quote: str = '',
    field_quote: str = '',
) -> tuple[str, list[Any]]:
    stmt = f'UPDATE {command.schema.name}'

    if command.schema.alias:
        stmt += f' AS {command.schema.alias}'

    if not command.data:
        msg = 'No data provided for update operation'
        raise ValueError(msg)

    values: list[Any] = []

<<<<<<< HEAD
    keys = sorted(key for key in command.data.data)
=======
    keys = sorted(set(command.data.data))
>>>>>>> c7e9fb5f

    if command.data:
        stmt += ' SET '
        stmt += ', '.join(f'{field_quote}{key}{field_quote} = {value_placeholder}' for key in keys)
        values.extend(command.data.data.get(key) for key in keys)

    if command.query:
        where, where_values = build_conditions(
            conditions=command.query,
            value_placeholder=value_placeholder,
            field_separator=field_separator,
            table_separator=table_separator,
            operator_constructor=operator_constructor,
            table_quote=table_quote,
            field_quote=field_quote,
        )

        stmt += f' WHERE {where}'
        values.extend(where_values)

    return stmt, values


def _build_sql_delete_data(  # noqa: PLR0913
    command: DeleteData,
    value_placeholder: str,
    field_separator: str,
    table_separator: str,
    operator_constructor: Callable[
        [str, FieldLookup, FieldReference | Value, str, str, str, str],
        tuple[str, list[Any]],
    ],
    table_quote: str = '',
    field_quote: str = '',
) -> tuple[str, list[Any]]:
    stmt = f'DELETE FROM {table_quote}{command.schema.name}{table_quote}'  # noqa: S608

    if command.schema.alias:
        stmt += f' AS {command.schema.alias}'

    values = []

    if command.query:
        where, where_values = build_conditions(
            conditions=command.query,
            value_placeholder=value_placeholder,
            field_separator=field_separator,
            table_separator=table_separator,
            operator_constructor=operator_constructor,
            table_quote=table_quote,
            field_quote=field_quote,
        )

        stmt += f' WHERE {where}'
        values.extend(where_values)

    return stmt, values<|MERGE_RESOLUTION|>--- conflicted
+++ resolved
@@ -118,11 +118,7 @@
 
     values: list[Any] = []
 
-<<<<<<< HEAD
-    keys = sorted(key for key in command.data.data)
-=======
     keys = sorted(set(command.data.data))
->>>>>>> c7e9fb5f
 
     if command.data:
         stmt += ' SET '
