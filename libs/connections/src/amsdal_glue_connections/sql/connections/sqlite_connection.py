import json
import logging
import re
import sqlite3
import uuid
from contextlib import suppress
from copy import copy
from datetime import date
from datetime import datetime
from pathlib import Path
from typing import Any
from typing import TYPE_CHECKING

from amsdal_glue_core.commands.lock_command_node import ExecutionLockCommand
from amsdal_glue_core.common.data_models.conditions import Condition
from amsdal_glue_core.common.data_models.conditions import Conditions
from amsdal_glue_core.common.data_models.constraints import BaseConstraint
from amsdal_glue_core.common.data_models.constraints import ForeignKeyConstraint
from amsdal_glue_core.common.data_models.constraints import PrimaryKeyConstraint
from amsdal_glue_core.common.data_models.constraints import UniqueConstraint
from amsdal_glue_core.common.data_models.data import Data
from amsdal_glue_core.common.data_models.indexes import IndexSchema
from amsdal_glue_core.common.data_models.query import QueryStatement
from amsdal_glue_core.common.data_models.schema import ArraySchemaModel
from amsdal_glue_core.common.data_models.schema import DictSchemaModel
from amsdal_glue_core.common.data_models.schema import NestedSchemaModel
from amsdal_glue_core.common.data_models.schema import PropertySchema
from amsdal_glue_core.common.data_models.schema import Schema
from amsdal_glue_core.common.data_models.schema import SchemaReference
from amsdal_glue_core.common.enums import Version
from amsdal_glue_core.common.expressions.field_reference import FieldReferenceExpression
from amsdal_glue_core.common.interfaces.connection import AsyncConnectionBase
from amsdal_glue_core.common.interfaces.connection import ConnectionBase
from amsdal_glue_core.common.operations.commands import SchemaCommand
from amsdal_glue_core.common.operations.commands import TransactionCommand
from amsdal_glue_core.common.operations.mutations.data import DataMutation
from amsdal_glue_core.common.operations.mutations.schema import RegisterSchema
from amsdal_glue_core.common.operations.mutations.schema import SchemaMutation
from amsdal_glue_core.common.operations.mutations.schema import UpdateProperty

from amsdal_glue_connections.sql.constants import SCHEMA_REGISTRY_TABLE
from amsdal_glue_connections.sql.sql_builders.command_builder import build_sql_data_command
from amsdal_glue_connections.sql.sql_builders.math_operator_transform import sqlite_math_operator_transform
from amsdal_glue_connections.sql.sql_builders.query_builder import build_sql_query
from amsdal_glue_connections.sql.sql_builders.query_builder import build_where
from amsdal_glue_connections.sql.sql_builders.schema_builder import build_add_column
from amsdal_glue_connections.sql.sql_builders.schema_builder import build_drop_column
from amsdal_glue_connections.sql.sql_builders.schema_builder import build_migrate_column
from amsdal_glue_connections.sql.sql_builders.schema_builder import build_rename_column
from amsdal_glue_connections.sql.sql_builders.schema_builder import build_schema_mutation
from amsdal_glue_connections.sql.sql_builders.sqlite_utils.cast import sqlite_cast_transform
from amsdal_glue_connections.sql.sql_builders.sqlite_utils.func_transform import func_transform
from amsdal_glue_connections.sql.sql_builders.sqlite_utils.nested_field import sqlite_nested_field_transform
from amsdal_glue_connections.sql.sql_builders.sqlite_utils.type_transform import sqlite_value_type_transform
from amsdal_glue_connections.sql.sql_builders.sqlite_utils.value_placeholder import sqlite_value_placeholder_transform
from amsdal_glue_connections.sql.sql_builders.sqlite_utils.value_transform import sqlite_value_transform
from amsdal_glue_connections.sql.sql_builders.transform import Transform
from amsdal_glue_connections.sql.sql_builders.transform import TransformTypes

if TYPE_CHECKING:
    import aiosqlite

logger = logging.getLogger(__name__)

UNIQUE_CONSTRAINT_RE = re.compile(r'CONSTRAINT ["\'](?P<name>\w+)["\'] UNIQUE \((?P<fields>[^)]+)\)')
PRIMARY_KEY_RE = re.compile(r'CONSTRAINT ["\'](?P<name>\w+)["\'] PRIMARY KEY')
FIELDS_RE = re.compile(r'["\'](?P<name>\w+)["\']')


class JsonTypeMeta(type):
    def __eq__(cls, other: object) -> bool:
        return other in (list, dict)


class JsonType(dict, metaclass=JsonTypeMeta): ...  # type: ignore[misc]

<<<<<<< HEAD
=======
def sqlite_field_json_transform(  # noqa: PLR0913
    table_alias: str,
    namespace: str,  # noqa: ARG001
    field: str,
    fields: list[str],
    value_type: Any = str,
    table_separator: str = '.',
    table_quote: str = "'",
    field_quote: str = "'",
) -> str:
    nested_fields_selection = '.'.join(
        [
            '$',
            *fields,
        ]
    )
>>>>>>> d9ce0db4

_sqlite_transform = None


def get_sqlite_transform() -> Transform:
    global _sqlite_transform  # noqa: PLW0603

    if not _sqlite_transform:
        _sqlite_transform = Transform()
        _sqlite_transform.register(TransformTypes.CAST, sqlite_cast_transform)
        _sqlite_transform.register(TransformTypes.VALUE_PLACEHOLDER, sqlite_value_placeholder_transform)
        _sqlite_transform.register(TransformTypes.VALUE, sqlite_value_transform)
        _sqlite_transform.register(TransformTypes.NESTED_FIELD, sqlite_nested_field_transform)
        _sqlite_transform.register(TransformTypes.MATH_OPERATOR, sqlite_math_operator_transform)
        _sqlite_transform.register(TransformTypes.FUNC, func_transform)
    return _sqlite_transform


class SqliteConnectionMixin:
    def __init__(self) -> None:
        self._queries: list[str] = []

    @staticmethod
    def build_data(data: dict[str, Any]) -> Data:
        """
        Builds a Data object from a dictionary.

        Args:
            data (dict[str, Any]): The data dictionary.

        Returns:
            Data: The Data object.
        """
        for key, value in data.items():
            if isinstance(value, str) and (
                (value.startswith('{') and value.endswith('}')) or (value.startswith('[') and value.endswith(']'))
            ):
                data[key] = json.loads(value)

        return Data(data=data)

    @staticmethod
    def _is_constraint(index_fields: list[str], constraints: list[BaseConstraint]) -> bool:
        for constraint in constraints:
            if not isinstance(constraint, PrimaryKeyConstraint | ForeignKeyConstraint | UniqueConstraint):
                continue

            if index_fields == constraint.fields:
                return True
        return False

    @staticmethod
    def to_sql_type(
        property_type: Schema | SchemaReference | NestedSchemaModel | ArraySchemaModel | DictSchemaModel | type[Any],
    ) -> str:
        with suppress(ValueError):
            return sqlite_value_type_transform(property_type)  # type: ignore[arg-type]

        if isinstance(property_type, Schema | SchemaReference):
            return 'TEXT'
        if isinstance(property_type, NestedSchemaModel | ArraySchemaModel | DictSchemaModel):
            logger.warning('Unsupported type: %s. Using JSON instead.', property_type)
            return 'JSON'

        msg = f'Unsupported type: {property_type}'
        raise ValueError(msg)

    def _get_unique_constrains(self, table_sql: str) -> list[UniqueConstraint]:
        unique_constraints = []

        for constraint_name, field_names in UNIQUE_CONSTRAINT_RE.findall(table_sql):
            fields = FIELDS_RE.findall(field_names)
            unique_constraints.append(
                UniqueConstraint(
                    name=constraint_name,
                    fields=fields,
                    condition=None,
                )
            )

        return unique_constraints

    def _get_pk_name(self, table_sql: str) -> str:
        for constraint_name in PRIMARY_KEY_RE.findall(table_sql):
            return constraint_name

        return ''

    def to_python_type(self, sql_type: str) -> type[Any]:  # noqa: PLR0911
        sql_type = sql_type.upper()

        if sql_type == 'TEXT' or sql_type.startswith('VARCHAR'):
            return str
        if sql_type in ('INTEGER', 'INT'):
            return int
        if sql_type == 'REAL':
            return float
        if sql_type == 'BOOLEAN':
            return bool
        if sql_type in ('JSON', 'JSONB'):
            return JsonType
        if sql_type == 'BLOB':
            return bytes
        if sql_type == 'TIMESTAMP':
            return datetime
        if sql_type == 'DATE':
            return date

        msg = f'Unsupported type: {sql_type}'
        raise ValueError(msg)

    def _replace_table_name(self, conditions: Conditions, replace_name: str) -> Conditions:
        items: list[Conditions | Condition] = []

        for _child in conditions.children:
            if isinstance(_child, Conditions):
                items.append(self._replace_table_name(_child, replace_name))
            elif (
                isinstance(_child.left, FieldReferenceExpression)
                and _child.left.field_reference.table_name == SCHEMA_REGISTRY_TABLE
            ):
                _copy = copy(_child)
                _copy.left.field_reference.table_name = replace_name  # type: ignore[attr-defined]
                items.append(_copy)
            else:
                items.append(_child)

        return Conditions(*items, connector=conditions.connector, negated=conditions.negated)

    @property
    def queries(self) -> list[str]:
        """
        Returns the queries executed on this connection.

        Returns:
            list[str]: The queries executed.
        """
        return self._queries


class SqliteConnection(SqliteConnectionMixin, ConnectionBase):
    """
    SqliteConnection is responsible for managing connections and executing queries and commands on a SQLite database.

    Example:
        Here is example of how to create a connection to a SQlite database:

        ```python
        from amsdal_glue_connections import SqliteConnection

        connection = SqliteConnection()
        connection.connect(
            db_path='my_db.sqlite',
            check_same_thread=False,
        )
        ```

        Note, the `check_same_thread` parameter has `True` as default value. Although, it is required to set it to
        `False` due to using the [ThreadParallelExecutor][amsdal_glue.executors.ThreadParallelExecutor].

        It's also possible to put any other parameters as a keyword arguments that are accepted by the
        [sqlite3.connect](https://docs.python.org/3/library/sqlite3.html#sqlite3.connect) function.

        Most of the time, you will use the [ConnectionManager][amsdal_glue.ConnectionManager]
        to manage connections instead of creating a connection directly.
    """

    def __init__(self) -> None:
        self._connection: sqlite3.Connection | None = None
        super().__init__()

    @property
    def is_connected(self) -> bool:
        """
        Checks if the connection to the SQLite database is established.

        Returns:
            bool: True if connected, False otherwise.
        """
        return self._connection is not None

    @property
    def is_alive(self) -> bool:
        """
        Checks if the connection to the SQLite database is alive.

        Returns:
            bool: True if alive, False otherwise.
        """
        if not self._connection:
            return False

        try:
            self._connection.execute('SELECT 1')
        except sqlite3.Error:
            return False

        return True

    @property
    def connection(self) -> sqlite3.Connection:
        """
        Gets the current SQLite connection.

        Returns:
            sqlite3.Connection: The current SQLite connection.

        Raises:
            ConnectionError: If the connection is not established.
        """
        if self._connection is None:
            msg = 'Connection not established'
            raise ConnectionError(msg)

        return self._connection

    def connect(self, db_path: Path, *, check_same_thread: bool = False, **kwargs: Any) -> None:
        """
        Establishes a connection to the SQLite database.

        Args:
            db_path (Path): The path to the SQLite database file.
            check_same_thread (bool, optional): Whether to check the same thread. Defaults to False.
            **kwargs (Any): Additional arguments for the SQLite connection.

        Raises:
            ConnectionError: If the connection is already established.
        """
        if self._connection is not None:
            msg = 'Connection already established'
            raise ConnectionError(msg)

        Path(db_path).parent.mkdir(parents=True, exist_ok=True)

        self._db_path = Path(db_path)
        self._connection = sqlite3.connect(db_path, check_same_thread=check_same_thread, **kwargs)
        self._connection.isolation_level = None  # disable implicit transaction opening

    def disconnect(self) -> None:
        """
        Closes the connection to the SQLite database.
        """
        self.connection.close()
        self._connection = None

    def query(self, query: QueryStatement) -> list[Data]:
        """
        Executes a query on the SQLite database.

        Args:
            query (QueryStatement): The query to be executed.

        Returns:
            list[Data]: The result of the query execution.

        Raises:
            ConnectionError: If there is an error executing the query.
            ValueError: If a column name is duplicated.
        """
        _stmt, _params = build_sql_query(
            query,
            transform=get_sqlite_transform(),
        )

        try:
            cursor = self.execute(_stmt, *_params)
        except Exception as exc:
            logger.exception('Error executing query: %s with params: %s', _stmt, _params)
            msg = f'Error "{exc}" raised during executing query: {_stmt} with params: {_params}'
            raise ConnectionError(msg) from exc

        fields = []

        for column in cursor.description:
            if column[0] in fields:
                msg = f'Column name {column[0]} is duplicated'
                raise ValueError(msg)
            fields.append(column[0])

        result = [self.build_data(dict(zip(fields, row, strict=True))) for row in cursor.fetchall()]
        cursor.close()

        return result

    def query_schema(self, filters: Conditions | None = None) -> list[Schema]:
        """
        Queries the schema of the SQLite database.

        Args:
            filters (Conditions, optional): Filters to apply to the schema query. Defaults to None.

        Returns:
            list[Schema]: The list of schemas matching the filters.
        """
        stmt = 'SELECT name FROM sqlite_master WHERE type="table"'

        if filters and filters.children:
            _filters = self._replace_table_name(filters, 'sqlite_master')
            where, values = build_where(_filters, transform=get_sqlite_transform())
            stmt += f' AND {where}'
        else:
            values = []

        cursor = self.execute(stmt, *values)
        tables = cursor.fetchall()
        cursor.close()
        result = []

        for table in tables:
            table_name = table[0]
            properties, constraints, indexes = self.get_table_info(table_name)
            schema = Schema(
                name=table_name,
                version=Version.LATEST,
                properties=properties,
                constraints=constraints,
                indexes=indexes,
            )
            result.append(schema)

        return result

    def run_mutations(self, mutations: list[DataMutation]) -> list[list[Data] | None]:
        """
        Runs a list of data mutations on the SQLite database.

        Args:
            mutations (list[DataMutation]): The list of data mutations to be executed.

        Returns:
            list[list[Data] | None]: The result of each mutation execution.
        """

        return [self._run_mutation(mutation) for mutation in mutations]

    def _run_mutation(self, mutation: DataMutation) -> list[Data] | None:
        _stmt, _params = build_sql_data_command(
            mutation,
            transform=get_sqlite_transform(),
        )

        try:
            self.execute(_stmt, *_params)
        except Exception as exc:
            logger.exception('Error executing mutation: %s with params: %s', _stmt, _params)
            msg = f'Mutation failed: {exc}'
            raise ConnectionError(msg) from exc
        return None

    def run_schema_command(self, command: SchemaCommand) -> list[Schema | None]:
        """
        Runs a schema command on the SQLite database.

        Args:
            command (SchemaCommand): The schema command to be executed.

        Returns:
            list[Schema | None]: The result of each schema mutation.
        """

        result: list[Schema | None] = []

        for mutation in command.mutations:
            data = self._run_schema_mutation(mutation)
            result.append(data)

        return result

    def execute(self, query: str, *args: Any) -> sqlite3.Cursor:
        """
        Executes a query on the SQLite database.

        Args:
            query (str): The query to be executed.
            *args (Any): The arguments for the query.

        Returns:
            sqlite3.Cursor: The cursor for the executed query.

        Raises:
            ConnectionError: If there is an error executing the query.
        """
        cursor = self.connection.cursor()

        try:
            if self.debug_queries:
                self._queries.append(query)

            cursor.execute(query, args)
        except sqlite3.Error as exc:
            msg = f'Error executing SQL: {query} with args: {args}. Exception: {exc}'
            logger.exception(msg)
            raise ConnectionError(msg) from exc

        return cursor

    def get_table_info(
        self,
        table_name: str,
    ) -> tuple[list[PropertySchema], list[BaseConstraint], list[IndexSchema]]:
        """
        Gets the information of a table in the SQLite database.

        Args:
            table_name (str): The name of the table.

        Returns:
            tuple[list[PropertySchema], list[BaseConstraint], list[IndexSchema]]: The properties, constraints,
                                                                                  and indexes of the table.
        """
        cursor = self.execute(f"PRAGMA table_info('{table_name}')")
        columns = cursor.fetchall()
        cursor.close()

        cursor = self.execute(
            f"SELECT sql FROM sqlite_master WHERE type='table' AND name='{table_name}';"  # noqa: S608
        )
        table_sql = cursor.fetchone()[0]
        cursor.close()

        properties = [
            PropertySchema(
                name=column[1],
                type=self.to_python_type(column[2]),
                required=column[3] == 1,
                description=None,
                default=column[4],
            )
            for column in columns
        ]

        # Get primary keys
        constraints: list[BaseConstraint] = []

        pk_columns = [column[1] for column in columns if column[5]]
        if pk_columns:
            constraints.append(
                PrimaryKeyConstraint(
                    name=self._get_pk_name(table_sql) or f'pk_{table_name}',
                    fields=pk_columns,
                )
            )

        constraints.extend(self._get_unique_constrains(table_sql))

        # Get constraints info
        cursor = self.execute(f"PRAGMA foreign_key_list('{table_name}')")
        foreign_keys = cursor.fetchall()
        cursor.close()

        constraints.extend(
            [
                ForeignKeyConstraint(
                    name=fk[0],
                    fields=[fk[3]],
                    reference_schema=SchemaReference(
                        name=fk[2],
                        version=Version.LATEST,
                    ),
                    reference_fields=[fk[4]],
                )
                for fk in foreign_keys
            ],
        )

        # Get indexes info
        cursor = self.execute(f"PRAGMA index_list('{table_name}')")
        indexes_list = cursor.fetchall()
        cursor.close()

        indexes = []

        for index in indexes_list:
            cursor = self.execute(f"PRAGMA index_info('{index[1]}')")
            index_info = cursor.fetchall()
            cursor.close()

            index_fields = [field[2] for field in index_info]

            if not self._is_constraint(index_fields, constraints) and not index[2]:
                if index[2]:
                    constraints.append(
                        UniqueConstraint(
                            name=index[1],
                            fields=index_fields,
                            condition=None,
                        ),
                    )
                else:
                    indexes.append(
                        IndexSchema(
                            name=index[1],
                            fields=index_fields,
                            condition=None,
                        ),
                    )

        return properties, constraints, indexes

    def acquire_lock(self, lock: ExecutionLockCommand) -> Any:
        """
        Acquires a lock on the SQLite database.

        Args:
            lock (ExecutionLockCommand): The lock command.

        Returns:
            Any: The result of the lock acquisition.
        """
        if lock.mode == 'EXCLUSIVE':
            self.connection.execute('BEGIN EXCLUSIVE')

        return True

    def release_lock(self, lock: ExecutionLockCommand) -> Any:
        """
        Releases a lock on the SQLite database.

        Args:
            lock (ExecutionLockCommand): The lock command.

        Returns:
            Any: The result of the lock release.
        """
        if lock.mode == 'EXCLUSIVE':
            self.connection.execute('COMMIT')

        return True

    def commit_transaction(self, transaction: TransactionCommand | str | None) -> Any:
        """
        Commits a transaction on the SQLite database.

        Args:
            transaction (TransactionCommand | str | None): The transaction command or transaction ID.

        Returns:
            Any: The result of the transaction commit.
        """
        if isinstance(transaction, TransactionCommand) and transaction.parent_transaction_id:
            self.connection.execute(f"RELEASE SAVEPOINT '{transaction.parent_transaction_id}'")
        else:
            self.connection.execute('COMMIT')
        return True

    def rollback_transaction(self, transaction: TransactionCommand | str | None) -> Any:
        """
        Rolls back a transaction on the SQLite database.

        Args:
            transaction (TransactionCommand | str | None): The transaction command or transaction ID.

        Returns:
            Any: The result of the transaction rollback.
        """
        if isinstance(transaction, TransactionCommand) and transaction.parent_transaction_id:
            self.connection.execute(f"ROLLBACK TO SAVEPOINT '{transaction.parent_transaction_id}'")
        else:
            self.connection.execute('ROLLBACK')
        return True

    def begin_transaction(self, transaction: TransactionCommand | str | None) -> Any:  # pragma: no cover
        """
        Begins a transaction on the SQLite database.

        Args:
            transaction (TransactionCommand | str | None): The transaction command or transaction ID.

        Returns:
            Any: The result of the transaction begin.
        """
        if isinstance(transaction, TransactionCommand) and transaction.parent_transaction_id:
            self.connection.execute(f"SAVEPOINT '{transaction.parent_transaction_id}'")
        else:
            self.connection.execute('BEGIN')
        return True

    def revert_transaction(self, transaction: TransactionCommand | str | None) -> Any:  # pragma: no cover
        """
        Reverts a transaction on the SQLite database.

        Args:
            transaction (TransactionCommand | str | None): The transaction command or transaction ID.

        Returns:
            Any: The result of the transaction revert.
        """
        if isinstance(transaction, TransactionCommand) and transaction.parent_transaction_id:
            self.connection.execute(f"ROLLBACK TO SAVEPOINT '{transaction.parent_transaction_id}'")
        else:
            self.connection.execute('ROLLBACK')
        return True

    def _run_schema_mutation(self, mutation: SchemaMutation) -> Schema | None:
        if isinstance(mutation, UpdateProperty):
            new_uuid = f'f{uuid.uuid4().hex}'

            new_property = mutation.property.__copy__()
            new_property.name = new_uuid

            if new_property.required:
                msg = (
                    f'Trying to update a property "{mutation.property.name}" ({mutation.schema_reference}) to required,'
                    f' which is not supported. Setting it to False.'
                )
                logger.warning(msg)
                new_property.required = False

            statements = [
                build_add_column(mutation.schema_reference, new_property, type_transform=self.to_sql_type),
                build_migrate_column(mutation.schema_reference, mutation.property.name, new_uuid),
                build_drop_column(mutation.schema_reference, mutation.property.name),
                build_rename_column(mutation.schema_reference, new_uuid, mutation.property.name),
            ]
        else:
            statements = build_schema_mutation(
                mutation, type_transform=self.to_sql_type, transform=get_sqlite_transform()
            )

        for stmt, values in statements:
            self.execute(stmt, *values)

        if isinstance(mutation, RegisterSchema):
            return mutation.schema

        return None


class AsyncSqliteConnection(SqliteConnectionMixin, AsyncConnectionBase):
    def __init__(self) -> None:
        self._connection: aiosqlite.Connection | None = None
        super().__init__()

    @property
    async def is_connected(self) -> bool:
        """
        Checks if the connection to the SQLite database is established.

        Returns:
            bool: True if connected, False otherwise.
        """
        return self._connection is not None

    @property
    async def is_alive(self) -> bool:
        """
        Checks if the connection to the SQLite database is alive.

        Returns:
            bool: True if alive, False otherwise.
        """
        try:
            import aiosqlite
        except ImportError:
            _msg = (
                '"aiosqlite" package is required for AsyncSqliteConnection. '
                'Use "pip install amsdal-glue-connections[async-sqlite]" to install it.'
            )
            raise ImportError(_msg) from None

        if not self._connection:
            return False

        try:
            await self._connection.execute('SELECT 1')
        except aiosqlite.Error:
            return False

        return True

    @property
    def connection(self) -> 'aiosqlite.Connection':
        """
        Gets the current SQLite connection.

        Returns:
            aiosqlite.Connection: The current SQLite connection.

        Raises:
            ConnectionError: If the connection is not established.
        """
        if self._connection is None:
            msg = 'Connection not established'
            raise ConnectionError(msg)

        return self._connection

    async def connect(self, db_path: Path, *, check_same_thread: bool = False, **kwargs: Any) -> None:
        """
        Establishes a connection to the SQLite database.

        Args:
            db_path (Path): The path to the SQLite database file.
            check_same_thread (bool, optional): Whether to check the same thread. Defaults to False.
            **kwargs (Any): Additional arguments for the SQLite connection.

        Raises:
            ConnectionError: If the connection is already established.
        """
        try:
            import aiosqlite
        except ImportError:
            _msg = (
                '"aiosqlite" package is required for AsyncSqliteConnection. '
                'Use "pip install amsdal-glue-connections[async-sqlite]" to install it.'
            )
            raise ImportError(_msg) from None

        if self._connection is not None:
            msg = 'Connection already established'
            raise ConnectionError(msg)

        Path(db_path).parent.mkdir(parents=True, exist_ok=True)

        self._db_path = Path(db_path)
        self._connection = await aiosqlite.connect(db_path, check_same_thread=check_same_thread, **kwargs)
        self._connection.isolation_level = None  # disable implicit transaction opening

    async def disconnect(self) -> None:
        """
        Closes the connection to the SQLite database.
        """
        await self.connection.close()
        self._connection = None

    async def query(self, query: QueryStatement) -> list[Data]:
        """
        Executes a query on the SQLite database.

        Args:
            query (QueryStatement): The query to be executed.

        Returns:
            list[Data]: The result of the query execution.

        Raises:
            ConnectionError: If there is an error executing the query.
            ValueError: If a column name is duplicated.
        """
        _stmt, _params = build_sql_query(
            query,
            transform=get_sqlite_transform(),
        )

        try:
            cursor = await self.execute(_stmt, *_params)
        except Exception as exc:
            logger.exception('Error executing query: %s with params: %s', _stmt, _params)
            msg = f'Error "{exc}" raised during executing query: {_stmt} with params: {_params}'
            raise ConnectionError(msg) from exc

        fields = []

        for column in cursor.description:
            if column[0] in fields:
                msg = f'Column name {column[0]} is duplicated'
                raise ValueError(msg)
            fields.append(column[0])

        result = [self.build_data(dict(zip(fields, row, strict=True))) for row in await cursor.fetchall()]
        await cursor.close()

        return result

    async def query_schema(self, filters: Conditions | None = None) -> list[Schema]:
        """
        Queries the schema of the SQLite database.

        Args:
            filters (Conditions, optional): Filters to apply to the schema query. Defaults to None.

        Returns:
            list[Schema]: The list of schemas matching the filters.
        """
        stmt = 'SELECT name FROM sqlite_master WHERE type="table"'

        if filters and filters.children:
            _filters = self._replace_table_name(filters, 'sqlite_master')
            where, values = build_where(_filters, transform=get_sqlite_transform())
            stmt += f' AND {where}'
        else:
            values = []

        cursor = await self.execute(stmt, *values)
        tables = await cursor.fetchall()
        await cursor.close()
        result = []

        for table in tables:
            table_name = table[0]
            properties, constraints, indexes = await self.get_table_info(table_name)
            schema = Schema(
                name=table_name,
                version=Version.LATEST,
                properties=properties,
                constraints=constraints,
                indexes=indexes,
            )
            result.append(schema)

        return result

    async def run_mutations(self, mutations: list[DataMutation]) -> list[list[Data] | None]:
        """
        Runs a list of data mutations on the SQLite database.

        Args:
            mutations (list[DataMutation]): The list of data mutations to be executed.

        Returns:
            list[list[Data] | None]: The result of each mutation execution.
        """

        return [(await self._run_mutation(mutation)) for mutation in mutations]

    async def _run_mutation(self, mutation: DataMutation) -> list[Data] | None:
        _stmt, _params = build_sql_data_command(
            mutation,
            transform=get_sqlite_transform(),
        )

        try:
            await self.execute(_stmt, *_params)
        except Exception as exc:
            logger.exception('Error executing mutation: %s with params: %s', _stmt, _params)
            msg = f'Mutation failed: {exc}'
            raise ConnectionError(msg) from exc
        return None

    async def run_schema_command(self, command: SchemaCommand) -> list[Schema | None]:
        """
        Runs a schema command on the SQLite database.

        Args:
            command (SchemaCommand): The schema command to be executed.

        Returns:
            list[Schema | None]: The result of each schema mutation.
        """

        result: list[Schema | None] = []

        for mutation in command.mutations:
            data = await self._run_schema_mutation(mutation)
            result.append(data)

        return result

    async def execute(self, query: str, *args: Any) -> 'aiosqlite.Cursor':
        """
        Executes a query on the SQLite database.

        Args:
            query (str): The query to be executed.
            *args (Any): The arguments for the query.

        Returns:
            aiosqlite.Cursor: The cursor for the executed query.

        Raises:
            ConnectionError: If there is an error executing the query.
        """
        try:
            import aiosqlite
        except ImportError:
            _msg = (
                '"aiosqlite" package is required for AsyncSqliteConnection. '
                'Use "pip install amsdal-glue-connections[async-sqlite]" to install it.'
            )
            raise ImportError(_msg) from None

        cursor = await self.connection.cursor()

        try:
            if self.debug_queries:
                self._queries.append(query)

            await cursor.execute(query, args)
        except aiosqlite.Error as exc:
            msg = f'Error executing SQL: {query} with args: {args}. Exception: {exc}'
            logger.exception(msg)
            raise ConnectionError(msg) from exc

        return cursor

    async def get_table_info(
        self,
        table_name: str,
    ) -> tuple[list[PropertySchema], list[BaseConstraint], list[IndexSchema]]:
        """
        Gets the information of a table in the SQLite database.

        Args:
            table_name (str): The name of the table.

        Returns:
            tuple[list[PropertySchema], list[BaseConstraint], list[IndexSchema]]: The properties, constraints,
                                                                                  and indexes of the table.
        """
        cursor = await self.execute(f"PRAGMA table_info('{table_name}')")
        columns = await cursor.fetchall()
        await cursor.close()

        if not columns:
            return [], [], []

        cursor = await self.execute(
            f"SELECT sql FROM sqlite_master WHERE type='table' AND name='{table_name}';"  # noqa: S608
        )
        table_sql = (await cursor.fetchone() or [])[0]
        await cursor.close()

        properties = [
            PropertySchema(
                name=column[1],
                type=self.to_python_type(column[2]),
                required=column[3] == 1,
                description=None,
                default=column[4],
            )
            for column in columns
        ]

        # Get primary keys
        constraints: list[BaseConstraint] = []

        pk_columns = [column[1] for column in columns if column[5]]
        if pk_columns:
            constraints.append(
                PrimaryKeyConstraint(
                    name=self._get_pk_name(table_sql) or f'pk_{table_name}',
                    fields=pk_columns,
                )
            )

        constraints.extend(self._get_unique_constrains(table_sql))

        # Get constraints info
        cursor = await self.execute(f"PRAGMA foreign_key_list('{table_name}')")
        foreign_keys = await cursor.fetchall()
        await cursor.close()

        constraints.extend(
            [
                ForeignKeyConstraint(
                    name=fk[0],
                    fields=[fk[3]],
                    reference_schema=SchemaReference(
                        name=fk[2],
                        version=Version.LATEST,
                    ),
                    reference_fields=[fk[4]],
                )
                for fk in foreign_keys
            ],
        )

        # Get indexes info
        cursor = await self.execute(f"PRAGMA index_list('{table_name}')")
        indexes_list = await cursor.fetchall()
        await cursor.close()

        indexes = []

        for index in indexes_list:
            cursor = await self.execute(f"PRAGMA index_info('{index[1]}')")
            index_info = await cursor.fetchall()
            await cursor.close()

            index_fields = [field[2] for field in index_info]

            if not self._is_constraint(index_fields, constraints) and not index[2]:
                if index[2]:
                    constraints.append(
                        UniqueConstraint(
                            name=index[1],
                            fields=index_fields,
                            condition=None,
                        ),
                    )
                else:
                    indexes.append(
                        IndexSchema(
                            name=index[1],
                            fields=index_fields,
                            condition=None,
                        ),
                    )

        return properties, constraints, indexes

<<<<<<< HEAD
    async def acquire_lock(self, lock: ExecutionLockCommand) -> Any:
=======
    @staticmethod
    def _is_constraint(index_fields: list[str], constraints: list[BaseConstraint]) -> bool:
        for constraint in constraints:
            if not isinstance(constraint, PrimaryKeyConstraint | ForeignKeyConstraint | UniqueConstraint):
                continue

            if index_fields == constraint.fields:
                return True
        return False

    async def acquire_lock(self, lock: ExecutionLockCommand) -> Any:  # noqa: ARG002
>>>>>>> d9ce0db4
        """
        Acquires a lock on the SQLite database.

        Args:
            lock (ExecutionLockCommand): The lock command.

        Returns:
            Any: The result of the lock acquisition.
        """

        return True

    async def release_lock(self, lock: ExecutionLockCommand) -> Any:  # noqa: ARG002
        """
        Releases a lock on the SQLite database.

        Args:
            lock (ExecutionLockCommand): The lock command.

        Returns:
            Any: The result of the lock release.
        """

        return True

    async def commit_transaction(self, transaction: TransactionCommand | str | None) -> Any:
        """
        Commits a transaction on the SQLite database.

        Args:
            transaction (TransactionCommand | str | None): The transaction command or transaction ID.

        Returns:
            Any: The result of the transaction commit.
        """
        if isinstance(transaction, TransactionCommand) and transaction.parent_transaction_id:
            await self.connection.execute(f"RELEASE SAVEPOINT '{transaction.parent_transaction_id}'")
        else:
            await self.connection.execute('COMMIT')
        return True

    async def rollback_transaction(self, transaction: TransactionCommand | str | None) -> Any:
        """
        Rolls back a transaction on the SQLite database.

        Args:
            transaction (TransactionCommand | str | None): The transaction command or transaction ID.

        Returns:
            Any: The result of the transaction rollback.
        """
        if isinstance(transaction, TransactionCommand) and transaction.parent_transaction_id:
            await self.connection.execute(f"ROLLBACK TO SAVEPOINT '{transaction.parent_transaction_id}'")
        else:
            await self.connection.execute('ROLLBACK')
        return True

    async def begin_transaction(self, transaction: TransactionCommand | str | None) -> Any:  # pragma: no cover
        """
        Begins a transaction on the SQLite database.

        Args:
            transaction (TransactionCommand | str | None): The transaction command or transaction ID.

        Returns:
            Any: The result of the transaction begin.
        """
        if isinstance(transaction, TransactionCommand) and transaction.parent_transaction_id:
            await self.connection.execute(f"SAVEPOINT '{transaction.parent_transaction_id}'")
        else:
            await self.connection.execute('BEGIN')
        return True

    async def revert_transaction(self, transaction: TransactionCommand | str | None) -> Any:  # pragma: no cover
        """
        Reverts a transaction on the SQLite database.

        Args:
            transaction (TransactionCommand | str | None): The transaction command or transaction ID.

        Returns:
            Any: The result of the transaction revert.
        """
        if isinstance(transaction, TransactionCommand) and transaction.parent_transaction_id:
            await self.connection.execute(f"ROLLBACK TO SAVEPOINT '{transaction.parent_transaction_id}'")
        else:
            await self.connection.execute('ROLLBACK')
        return True

    async def _run_schema_mutation(self, mutation: SchemaMutation) -> Schema | None:
        if isinstance(mutation, UpdateProperty):
            new_uuid = f'f{uuid.uuid4().hex}'

            new_property = mutation.property.__copy__()
            new_property.name = new_uuid

            if new_property.required:
                msg = (
                    f'Trying to update a property "{mutation.property.name}" ({mutation.schema_reference}) to required,'
                    f' which is not supported. Setting it to False.'
                )
                logger.warning(msg)
                new_property.required = False

            statements = [
                build_add_column(mutation.schema_reference, new_property, type_transform=self.to_sql_type),
                build_migrate_column(mutation.schema_reference, mutation.property.name, new_uuid),
                build_drop_column(mutation.schema_reference, mutation.property.name),
                build_rename_column(mutation.schema_reference, new_uuid, mutation.property.name),
            ]
        else:
            statements = build_schema_mutation(
                mutation,
                type_transform=self.to_sql_type,
                transform=get_sqlite_transform(),
            )

        for stmt, values in statements:
            await self.execute(stmt, *values)

        if isinstance(mutation, RegisterSchema):
            return mutation.schema

        return None<|MERGE_RESOLUTION|>--- conflicted
+++ resolved
@@ -74,25 +74,6 @@
 
 class JsonType(dict, metaclass=JsonTypeMeta): ...  # type: ignore[misc]
 
-<<<<<<< HEAD
-=======
-def sqlite_field_json_transform(  # noqa: PLR0913
-    table_alias: str,
-    namespace: str,  # noqa: ARG001
-    field: str,
-    fields: list[str],
-    value_type: Any = str,
-    table_separator: str = '.',
-    table_quote: str = "'",
-    field_quote: str = "'",
-) -> str:
-    nested_fields_selection = '.'.join(
-        [
-            '$',
-            *fields,
-        ]
-    )
->>>>>>> d9ce0db4
 
 _sqlite_transform = None
 
@@ -1084,9 +1065,6 @@
 
         return properties, constraints, indexes
 
-<<<<<<< HEAD
-    async def acquire_lock(self, lock: ExecutionLockCommand) -> Any:
-=======
     @staticmethod
     def _is_constraint(index_fields: list[str], constraints: list[BaseConstraint]) -> bool:
         for constraint in constraints:
@@ -1098,7 +1076,6 @@
         return False
 
     async def acquire_lock(self, lock: ExecutionLockCommand) -> Any:  # noqa: ARG002
->>>>>>> d9ce0db4
         """
         Acquires a lock on the SQLite database.
 
