[build-system]
requires = ["hatchling"]
build-backend = "hatchling.build"

[tool.hatch.build.targets.wheel]
packages = ["src/amsdal_glue_connections"]

[project]
name = "amsdal-glue-connections"
dynamic = ["version"]
description = 'AMSDAL Glue connections implementation.'
readme = "README.md"
requires-python = ">=3.10"
license = { file = "LICENSE.txt" }
keywords = []
authors = []
classifiers = [
    "Development Status :: 4 - Beta",
    "Programming Language :: Python",
    "Programming Language :: Python :: 3.10",
    "Programming Language :: Python :: 3.11",
    "Programming Language :: Python :: 3.12",
    "Programming Language :: Python :: Implementation :: CPython",
    "Programming Language :: Python :: Implementation :: PyPy",
]
dependencies = [
<<<<<<< HEAD
    "amsdal-glue-core>=0.0.3",
    "towncrier==23.11.0"
=======
    "amsdal-glue-core>=0.0.7",
>>>>>>> fbbf6b1c
]

[project.optional-dependencies]
postgres = [
    "psycopg[pool]>=3.2.1",
]
postgres-binary = [
    "psycopg[binary,pool]>=3.2.1",
]

[project.urls]
Documentation = "https://github.com/amsdal/amsdal-glue?tab=readme-ov-file#amsdal-glue-project"
Issues = "https://github.com/amsdal/amsdal-glue/issues"
Source = "https://github.com/amsdal/amsdal-glue/"

[tool.hatch.version]
path = "src/amsdal_glue_connections/__about__.py"

[tool.hatch.envs.default]
path = "../../../.venv/connections"
extra-dependencies = [
    "mypy>=1.10.1",
    "coverage[toml]>=7.6",
    "pytest>=8.2.2",
    "pytest-mock>=3.14.0",
    "pytest-benchmark>=4.0.0",
    "ruff>=0.5.2",
    "psycopg[binary,pool]>=3.2.1",
    "docker>=7.1.0"
]
pre-install-commands = [
    "pip install -e ../core/",
]

[tool.hatch.envs.default.scripts]
test = "pytest --benchmark-skip {args:tests}"
benchmark = "pytest --benchmark-only {args:tests}"
test-cov = "coverage run -m pytest --benchmark-skip {args:tests}"
cov-report = [
    "- coverage combine",
    "coverage report",
]
cov = [
    "test-cov",
    "cov-report",
]
typing = "mypy --install-types --non-interactive {args:src/amsdal_glue_connections tests}"
style = [
    "ruff check {args:.}",
    "ruff format --preview {args:.}",
]
fmt = [
    "ruff format {args:.}",
    "ruff check --fix {args:.}",
    "style",
]
all = [
    "style",
    "typing",
]
change-logs = "towncrier {args:.}"
release = "rm latest-changelogs.md && towncrier build --yes --version {args:version} && (cat latest-changelogs.md; cat change-logs.md) > temp.md && mv temp.md change-logs.md && git add change-logs.md latest-changelogs.md release_notes && git commit -m 'Updated release notes' && git push origin && git tag connections/v{args:version} && git push origin connections/v{args:version}"


[tool.ruff]
target-version = "py310"
line-length = 120

[tool.ruff.format]
quote-style = "single"
indent-style = "space"
docstring-code-format = true

[tool.ruff.lint]
select = [
    "A",
    "ARG",
    "ASYNC",
    "B",
    "BLE",
    "C",
    "C4",
    "C90",
    "COM",
    "DJ",
    "DTZ",
    "E",
    "EM",
    "ERA",
    "F",
    "FBT",
    "FIX",
    "FLY",
    "FURB",
    "G",
    "I",
    "ICN",
    "INT",
    "ISC",
    "LOG",
    "N",
    "PERF",
    "PIE",
    "PL",
    "PTH",
    "PYI",
    "Q",
    "RET",
    "RSE",
    "RUF",
    "S",
    "SIM",
    "SLF",
    "SLOT",
    "T",
    "T10",
    "T20",
    "TCH",
    "TD",
    "TID",
    "TRY",
    "UP",
    "W",
    "YTT",
]
ignore = [
    "COM812",
    "ISC001",
]
unfixable = [
    # Don't touch unused imports
    "F401",
]

[tool.ruff.lint.isort]
force-single-line = true
order-by-type = false

[tool.ruff.lint.flake8-tidy-imports]
ban-relative-imports = "all"

[tool.ruff.lint.per-file-ignores]
# Tests can use magic values, assertions, and relative imports
"tests/**.py" = ["PLR2004", "S101", "TID252"]

[tool.ruff.lint.flake8-bandit]
check-typed-exception = true

[tool.ruff.lint.flake8-quotes]
inline-quotes = "single"

[tool.ruff.lint.mccabe]
# Flag errors (`C901`) whenever the complexity level exceeds 10.
max-complexity = 10

[tool.ruff.lint.pylint]
max-args = 6

[tool.ruff.lint.pydocstyle]
convention = "google"

[tool.mypy]
ignore_missing_imports = true
check_untyped_defs = true

[tool.coverage.run]
source_pkgs = ["amsdal_glue_connections", "tests"]
branch = true
parallel = true
omit = [
    "src/amsdal_glue_connections/__about__.py",
]

[tool.coverage.paths]
amsdal_glue_connections = ["src/amsdal_glue_connections"]
tests = ["tests"]

[tool.coverage.report]
exclude_lines = [
    "no cov",
    "if __name__ == .__main__.:",
    "if TYPE_CHECKING:",
]

[tool.towncrier]
directory= "release_notes"
name = "AMSDAL GLUE CONNECTIONS"
title_format = "## [v{version}](https://pypi.org/project/amsdal-glue-connections/{version}/) - {project_date}"
filename = "latest-changelogs.md"
underlines = ["", "", ""]

[[tool.towncrier.type]]
directory = "security"
name = "Security"
showcontent = true

[[tool.towncrier.type]]
directory = "removed"
name = "Removed"
showcontent = true

[[tool.towncrier.type]]
directory = "deprecated"
name = "Deprecated"
showcontent = true

[[tool.towncrier.type]]
directory = "added"
name = "Added"
showcontent = true

[[tool.towncrier.type]]
directory = "changed"
name = "Changed"
showcontent = true

[[tool.towncrier.type]]
directory = "fixed"
name = "Fixed"
showcontent = true

[[tool.towncrier.type]]
directory = "performance"
name = "Performance"
showcontent = true<|MERGE_RESOLUTION|>--- conflicted
+++ resolved
@@ -24,12 +24,10 @@
     "Programming Language :: Python :: Implementation :: PyPy",
 ]
 dependencies = [
-<<<<<<< HEAD
+
     "amsdal-glue-core>=0.0.3",
     "towncrier==23.11.0"
-=======
-    "amsdal-glue-core>=0.0.7",
->>>>>>> fbbf6b1c
+
 ]
 
 [project.optional-dependencies]
