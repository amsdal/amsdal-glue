[build-system]
requires = ["hatchling"]
build-backend = "hatchling.build"

[tool.hatch.build.targets.wheel]
packages = ["src/amsdal_glue"]

[project]
name = "amsdal-glue"
dynamic = ["version"]
description = 'AMSDAL Glue is a Python interface providing high-level abstraction for interacting with multiple databases simultaneously, simplifying the development and maintenance process.'
readme = "README.md"
requires-python = ">=3.10"
license = { file = "LICENSE.txt" }
keywords = []
authors = []
classifiers = [
    "Development Status :: 4 - Beta",
    "Programming Language :: Python",
    "Programming Language :: Python :: 3.10",
    "Programming Language :: Python :: 3.11",
    "Programming Language :: Python :: 3.12",
    "Programming Language :: Python :: Implementation :: CPython",
    "Programming Language :: Python :: Implementation :: PyPy",
]
dependencies = [
<<<<<<< HEAD
    "amsdal-glue-connections>=0.0.9",
=======
    "amsdal-glue-connections>=0.0.5",
>>>>>>> 01711e3c
    "polars>=0.20"
]

[project.optional-dependencies]
postgres = [
    "amsdal-glue-connections[postgres]",
]
postgres-binary = [
    "amsdal-glue-connections[postgres-binary]",
]

[project.urls]
Documentation = "https://github.com/amsdal/amsdal-glue?tab=readme-ov-file#amsdal-glue-project"
Issues = "https://github.com/amsdal/amsdal-glue/issues"
Source = "https://github.com/amsdal/amsdal-glue/"

[tool.hatch.version]
path = "src/amsdal_glue/__about__.py"

[tool.hatch.envs.default]
path = "../../../.venv/glue"
extra-dependencies = [
    "mypy>=1.0.0",
    "coverage[toml]>=7.4",
    "pytest>=8.2.1",
    "pytest-mock>=3.14.0",
    "ruff>=0.4.5",
    "amsdal-glue[postgres-binary]",
    "towncrier==23.11.0"
]
pre-install-commands = [
  "pip install -e ../core/",
  "pip install -e ../connections/",
]

[tool.hatch.envs.default.scripts]
test = "pytest {args:tests}"
test-cov = "coverage run -m pytest {args:tests}"
cov-report = [
    "- coverage combine",
    "coverage report",
]
cov = [
    "test-cov",
    "cov-report",
]
typing = "mypy --install-types --non-interactive {args:src/amsdal_glue tests}"
style = [
    "ruff check {args:.}",
    "ruff format --preview {args:.}",
]
fmt = [
    "ruff format {args:.}",
    "ruff check --fix {args:.}",
    "style",
]
all = [
    "style",
    "typing",
]
change-logs = "towncrier {args:.}"
release = "rm latest-changelogs.md && towncrier build --yes --version {args:version} && (cat latest-changelogs.md; cat change-logs.md) > temp.md && mv temp.md change-logs.md && git add change-logs.md latest-changelogs.md release_notes && git commit -m 'Updated release notes' && git push origin && git tag glue/v{args:version} && git push origin glue/v{args:version}"


[tool.ruff]
target-version = "py310"
line-length = 120

[tool.ruff.format]
quote-style = "single"
indent-style = "space"
docstring-code-format = true

[tool.ruff.lint]
select = [
    "A",
    "ARG",
    "ASYNC",
    "B",
    "BLE",
    "C",
    "C4",
    "C90",
    "COM",
    "DJ",
    "DTZ",
    "E",
    "EM",
    "ERA",
    "F",
    "FBT",
    "FIX",
    "FLY",
    "FURB",
    "G",
    "I",
    "ICN",
    "INT",
    "ISC",
    "LOG",
    "N",
    "PERF",
    "PIE",
    "PL",
    "PTH",
    "PYI",
    "Q",
    "RET",
    "RSE",
    "RUF",
    "S",
    "SIM",
    "SLF",
    "SLOT",
    "T",
    "T10",
    "T20",
    "TCH",
    "TD",
    "TID",
    "TRY",
    "UP",
    "W",
    "YTT",
]
ignore = [
    "COM812",
    "ISC001",
]
unfixable = [
    # Don't touch unused imports
    "F401",
]

[tool.ruff.lint.isort]
force-single-line = true
order-by-type = false

[tool.ruff.lint.flake8-tidy-imports]
ban-relative-imports = "all"

[tool.ruff.lint.per-file-ignores]
# Tests can use magic values, assertions, and relative imports
"tests/**.py" = ["PLR2004", "S101", "TID252"]

[tool.ruff.lint.flake8-bandit]
check-typed-exception = true

[tool.ruff.lint.flake8-quotes]
inline-quotes = "single"

[tool.ruff.lint.mccabe]
# Flag errors (`C901`) whenever the complexity level exceeds 10.
max-complexity = 10

[tool.ruff.lint.pylint]
max-args = 6

[tool.ruff.lint.pydocstyle]
convention = "google"

[tool.mypy]
ignore_missing_imports = true
check_untyped_defs = true

[tool.coverage.run]
source_pkgs = ["amsdal_glue", "tests"]
branch = true
parallel = true
omit = [
    "src/amsdal_glue/__about__.py",
]

[tool.coverage.paths]
amsdal_glue = ["src/amsdal_glue"]
tests = ["tests"]

[tool.coverage.report]
exclude_lines = [
    "no cov",
    "if __name__ == .__main__.:",
    "if TYPE_CHECKING:",
]

[tool.towncrier]
directory= "release_notes"
name = "AMSDAL GLUE"
title_format = "## [v{version}](https://pypi.org/project/amsdal-glue/{version}/) - {project_date}"
filename = "latest-changelogs.md"
underlines = ["", "", ""]

[[tool.towncrier.type]]
directory = "security"
name = "Security"
showcontent = true

[[tool.towncrier.type]]
directory = "removed"
name = "Removed"
showcontent = true

[[tool.towncrier.type]]
directory = "deprecated"
name = "Deprecated"
showcontent = true

[[tool.towncrier.type]]
directory = "added"
name = "Added"
showcontent = true

[[tool.towncrier.type]]
directory = "changed"
name = "Changed"
showcontent = true

[[tool.towncrier.type]]
directory = "fixed"
name = "Fixed"
showcontent = true

[[tool.towncrier.type]]
directory = "performance"
name = "Performance"
showcontent = true<|MERGE_RESOLUTION|>--- conflicted
+++ resolved
@@ -24,11 +24,7 @@
     "Programming Language :: Python :: Implementation :: PyPy",
 ]
 dependencies = [
-<<<<<<< HEAD
     "amsdal-glue-connections>=0.0.9",
-=======
-    "amsdal-glue-connections>=0.0.5",
->>>>>>> 01711e3c
     "polars>=0.20"
 ]
 
